--- conflicted
+++ resolved
@@ -77,11 +77,8 @@
         moderator: 267629731250176001
         owner: 267627879762755584
         verified: 352427296948486144
-<<<<<<< HEAD
+        helpers: 267630620367257601
         muted: 0
-=======
-        helpers: 267630620367257601
->>>>>>> 05f9768d
 
 
 keys:
@@ -106,49 +103,28 @@
 
 
 urls:
-<<<<<<< HEAD
-    bot_avatar: 'https://raw.githubusercontent.com/discord-python/branding/master/logos/logo_circle/logo_circle.png'
-    deploy: !ENV 'DEPLOY_URL'
-    gitlab_bot_repo: 'https://gitlab.com/discord-python/projects/bot'
-    omdb: 'http://omdbapi.com'
-    site: 'pythondiscord.com'
-    site_docs_api: 'https://api.pythondiscord.com/bot/docs'
-    site_facts_api: 'https://api.pythondiscord.com/bot/snake_facts'
-    site_hiphopify_api: 'https://api.pythondiscord.com/bot/hiphopify'
-    site_idioms_api: 'https://api.pythondiscord.com/bot/snake_idioms'
-    site_names_api: 'https://api.pythondiscord.com/bot/snake_names'
-    site_off_topic_names_api: 'https://api.pythondiscord.com/bot/off-topic-names'
-    site_quiz_api: 'https://api.pythondiscord.com/bot/snake_quiz'
-    site_settings_api: 'https://api.pythondiscord.com/bot/settings'
-    site_special_api: 'https://api.pythondiscord.com/bot/special_snakes'
-    site_tags_api: 'https://api.pythondiscord.com/bot/tags'
-    site_user_api: 'https://api.pythondiscord.com/bot/users'
-    site_user_complete_api: 'https://api.pythondiscord.com/bot/users/complete'
-    site_infractions: 'https://api.pythondiscord.com/bot/infractions'
-    site_infractions_user: 'https://api.pythondiscord.com/bot/infractions/user/{user_id}'
-    site_infractions_type: 'https://api.pythondiscord.com/bot/infractions/type/{infraction_type}'
-    site_infractions_by_id: 'https://api.pythondiscord.com/bot/infractions/id/{infraction_id}'
-    site_infractions_user_type_current: 'https://api.pythondiscord.com/bot/infractions/user/{user_id}/{infraction_type}/current'
-    status: !ENV 'STATUS_URL'
-    paste_service: 'https://paste.pydis.com/{key}'
-=======
     # PyDis site vars
     site:        &DOMAIN "api.pythondiscord.com"
     site_schema: &SCHEMA "https://"
 
-    site_bigbrother_api:      !JOIN [*SCHEMA, *DOMAIN, "/bot/bigbrother"]
-    site_docs_api:            !JOIN [*SCHEMA, *DOMAIN, "/bot/docs"]
-    site_facts_api:           !JOIN [*SCHEMA, *DOMAIN, "/bot/snake_facts"]
-    site_hiphopify_api:       !JOIN [*SCHEMA, *DOMAIN, "/bot/hiphopify"]
-    site_idioms_api:          !JOIN [*SCHEMA, *DOMAIN, "/bot/snake_idioms"]
-    site_names_api:           !JOIN [*SCHEMA, *DOMAIN, "/bot/snake_names"]
-    site_off_topic_names_api: !JOIN [*SCHEMA, *DOMAIN, "/bot/off-topic-names"]
-    site_quiz_api:            !JOIN [*SCHEMA, *DOMAIN, "/bot/snake_quiz"]
-    site_settings_api:        !JOIN [*SCHEMA, *DOMAIN, "/bot/settings"]
-    site_special_api:         !JOIN [*SCHEMA, *DOMAIN, "/bot/special_snakes"]
-    site_tags_api:            !JOIN [*SCHEMA, *DOMAIN, "/bot/tags"]
-    site_user_api:            !JOIN [*SCHEMA, *DOMAIN, "/bot/users"]
-    site_user_complete_api:   !JOIN [*SCHEMA, *DOMAIN, "/bot/users/complete"]
+    site_bigbrother_api:                !JOIN [*SCHEMA, *DOMAIN, "/bot/bigbrother"]
+    site_docs_api:                      !JOIN [*SCHEMA, *DOMAIN, "/bot/docs"]
+    site_facts_api:                     !JOIN [*SCHEMA, *DOMAIN, "/bot/snake_facts"]
+    site_hiphopify_api:                 !JOIN [*SCHEMA, *DOMAIN, "/bot/hiphopify"]
+    site_idioms_api:                    !JOIN [*SCHEMA, *DOMAIN, "/bot/snake_idioms"]
+    site_names_api:                     !JOIN [*SCHEMA, *DOMAIN, "/bot/snake_names"]
+    site_off_topic_names_api:           !JOIN [*SCHEMA, *DOMAIN, "/bot/off-topic-names"]
+    site_quiz_api:                      !JOIN [*SCHEMA, *DOMAIN, "/bot/snake_quiz"]
+    site_settings_api:                  !JOIN [*SCHEMA, *DOMAIN, "/bot/settings"]
+    site_special_api:                   !JOIN [*SCHEMA, *DOMAIN, "/bot/special_snakes"]
+    site_tags_api:                      !JOIN [*SCHEMA, *DOMAIN, "/bot/tags"]
+    site_user_api:                      !JOIN [*SCHEMA, *DOMAIN, "/bot/users"]
+    site_user_complete_api:             !JOIN [*SCHEMA, *DOMAIN, "/bot/users/complete"]
+    site_infractions:                   !JOIN [*SCHEMA, *DOMAIN, "/bot/infractions"]
+    site_infractions_user:              !JOIN [*SCHEMA, *DOMAIN, "/bot/infractions/user/{user_id}"]
+    site_infractions_type:              !JOIN [*SCHEMA, *DOMAIN, "/bot/infractions/type/{infraction_type}"]
+    site_infractions_by_id:             !JOIN [*SCHEMA, *DOMAIN, "/bot/infractions/id/{infraction_id}"]
+    site_infractions_user_type_current: !JOIN [*SCHEMA, *DOMAIN, "/bot/infractions/user/{user_id}/{infraction_type}/current"]
 
     # Env vars
     deploy: !ENV "DEPLOY_URL"
@@ -158,5 +134,4 @@
     bot_avatar:      "https://raw.githubusercontent.com/discord-python/branding/master/logos/logo_circle/logo_circle.png"
     gitlab_bot_repo: "https://gitlab.com/python-discord/projects/bot"
     omdb:            "http://omdbapi.com"
-    paste_service:   "https://paste.pydis.com/{key}"
->>>>>>> 05f9768d
+    paste_service:   "https://paste.pydis.com/{key}"