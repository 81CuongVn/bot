--- conflicted
+++ resolved
@@ -2,11 +2,8 @@
 import logging
 import typing as t
 from collections import namedtuple
-<<<<<<< HEAD
 from functools import partial
 from urllib.parse import parse_qsl, urlparse
-=======
->>>>>>> 3ac54c5d
 
 from discord import Guild
 from discord.ext.commands import Context
